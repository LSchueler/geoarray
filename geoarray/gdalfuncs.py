#! /usr/bin/env python
# -*- coding: utf-8 -*-

import gdal, osr
<<<<<<< HEAD
import geoarray as ga
import numpy as np
=======
import numpy as np
from wrapper import array
>>>>>>> a7d37353
from gdalio import _getDataset, _fromDataset
from gdaltrans import _Projection, _Transformer

gdal.UseExceptions()
gdal.PushErrorHandler('CPLQuietErrorHandler')

def _warpTo(source, target, max_error=0.125):

    if target.ndim == 1:
        target = target[None,:]
    if target.ndim < source.ndim:
        target = np.broadcast_to(
            target, source.shape[:-len(target.shape)]+target.shape, subok=True
        )
       
    target = np.ma.array(
        target,
        mask  = target==target.fill_value,
        dtype = source.dtype,
        copy  = True,
        subok = True
    )
    target[target.mask] = source.fill_value
    target.fill_value = source.fill_value

    out = _getDataset(target, True)
    resampling = gdal.GRA_NearestNeighbour
    
    gdal.ReprojectImage(
        _getDataset(source), out,
        None, None,
        resampling, 
        0.0, max_error
    )
    return _fromDataset(out)

def project(grid, proj, cellsize=None, max_error=0.125):

    bbox = grid.bbox
    proj = _Projection(proj)
    trans = _Transformer(grid._proj, proj)
    uly, ulx = trans(bbox["ymax"], bbox["xmin"])
    lry, lrx = trans(bbox["ymin"], bbox["xmax"])
    ury, urx = trans(bbox["ymax"], bbox["xmax"])
    lly, llx = trans(bbox["ymin"], bbox["xmin"])

    # Calculate cellsize, i.e. same number of cells along the diagonal.
    if not cellsize:
        src_diag = np.sqrt(grid.nrows**2 + grid.ncols**2)
        # trg_diag = np.sqrt((uly - lry)**2 + (lrx - ulx)**2)
        trg_diag = np.sqrt((lly - ury)**2 + (llx - urx)**2)
        cellsize = trg_diag/src_diag
    
    # number of cells
    ncols = int(abs(round((max(urx, lrx) - min(ulx, llx))/cellsize)))
    nrows = int(abs(round((max(ury, lry) - min(uly, lly))/cellsize)))
    
    target = array(
        data       = np.full((grid.nbands, nrows, ncols), grid.fill_value, grid.dtype),
        fill_value = grid.fill_value,
        dtype      = grid.dtype,
        yorigin    = max(uly, ury, lly, lry),
        xorigin    = min(ulx, urx, llx, lrx),
        origin     = "ul",
        cellsize   = (-cellsize, cellsize),
        proj       = proj,
        mode       = grid.mode, 
    )

    return resample(
        source    = grid,
        target    = target,
        max_error = max_error,
    )   

def resample(source, target, max_error=0.125):
    return _warpTo(
        source=source,
        target=target,
        max_error=max_error
    )
    <|MERGE_RESOLUTION|>--- conflicted
+++ resolved
@@ -2,13 +2,8 @@
 # -*- coding: utf-8 -*-
 
 import gdal, osr
-<<<<<<< HEAD
-import geoarray as ga
-import numpy as np
-=======
 import numpy as np
 from wrapper import array
->>>>>>> a7d37353
 from gdalio import _getDataset, _fromDataset
 from gdaltrans import _Projection, _Transformer
 
